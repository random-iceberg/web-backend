import logging
from datetime import datetime
from typing import Annotated

from fastapi import APIRouter, Depends, HTTPException, Request
from pydantic import BaseModel
from sqlalchemy import desc, select
from sqlalchemy.exc import SQLAlchemyError

<<<<<<< HEAD
from db.schemas import Prediction, User
from dependencies.auth import AnyRole, get_current_user
from models.schemas import PassengerData, PredictionResult
=======
from db.schemas import Prediction
from dependencies.auth import AnyRole
from models.schemas import MultiModelPredictionResult, PassengerData, PredictionResult
>>>>>>> 5ced0ba0
from services.prediction_service import predict_survival

# Configure module-level logger
logger = logging.getLogger(__name__)

router = APIRouter()


@router.post(
    "/", response_model=MultiModelPredictionResult, summary="Predict Titanic Survival"
)
async def predict_passenger_survival(
    data: PassengerData,
    request: Request,
    role: AnyRole,
<<<<<<< HEAD
    current_user: Annotated[User | None, Depends(get_current_user)],
) -> PredictionResult:
=======
) -> MultiModelPredictionResult:
    # Ensure model_ids is not empty if provided
    if data.model_ids is not None and not data.model_ids:
        raise HTTPException(
            status_code=400,
            detail="If 'model_ids' is provided, it cannot be an empty list.",
            headers={
                "X-Correlation-ID": getattr(request.state, "correlation_id", None)
            },
        )
>>>>>>> 5ced0ba0
    """
    Endpoint to predict the survival of a Titanic passenger.
    This now associates the prediction with the logged-in user.
    """
    correlation_id = getattr(request.state, "correlation_id", None)

    try:
<<<<<<< HEAD
        async_session = request.state.async_session
        async with async_session() as db_session:
            # Pass the user object to the service layer so it can be saved.
            result = await predict_survival(data, db_session, current_user)
            return result
=======
        async_session = request.state.async_session  # This is a factory
        async with async_session() as db_session:  # Create a session instance
            results = await predict_survival(data, db_session, data.model_ids)
            return MultiModelPredictionResult.model_validate(results)
>>>>>>> 5ced0ba0

    except ValueError as ve:
        logger.warning("Validation error during prediction", exc_info=ve)
        raise HTTPException(
            status_code=400,
            detail=str(ve),
            headers={"X-Correlation-ID": correlation_id},
        )

    except Exception as exc:
        logger.error("Error during prediction", exc_info=exc)
        raise HTTPException(
            status_code=500,
            detail="Internal Server Error",
            headers={"X-Correlation-ID": correlation_id},
        )


class PredictionHistory(BaseModel):
    timestamp: datetime
    input: PassengerData
    output: PredictionResult


@router.get(
    "/history",
    response_model=list[PredictionHistory],
    summary="Get Recent Predictions",
)
async def get_prediction_history(
    request: Request, current_user: Annotated[User | None, Depends(get_current_user)]
):
    """
    Retrieves the 10 most recent predictions for the authenticated user.
    """
    correlation_id = getattr(request.state, "correlation_id", None)

    if not current_user:
        return []

    try:
        async_session = request.state.async_session
        async with async_session() as session:
            query = (
                select(Prediction)
                .where(Prediction.user_id == current_user.id)
                .order_by(desc(Prediction.created_at))
                .limit(10)
            )
            result = await session.execute(query)
            predictions = result.scalars().all()

            history = [
                PredictionHistory(
                    timestamp=p.created_at, input=p.input_data, output=p.result
                )
                for p in predictions
            ]
            return history

    except SQLAlchemyError as e:
        logger.error("Database error fetching history: %s", str(e), exc_info=True)
        raise HTTPException(
            status_code=500,
            detail=f"Database error occurred while fetching history: {str(e)}",
            headers={"X-Correlation-ID": correlation_id},
        )<|MERGE_RESOLUTION|>--- conflicted
+++ resolved
@@ -7,15 +7,9 @@
 from sqlalchemy import desc, select
 from sqlalchemy.exc import SQLAlchemyError
 
-<<<<<<< HEAD
 from db.schemas import Prediction, User
 from dependencies.auth import AnyRole, get_current_user
-from models.schemas import PassengerData, PredictionResult
-=======
-from db.schemas import Prediction
-from dependencies.auth import AnyRole
 from models.schemas import MultiModelPredictionResult, PassengerData, PredictionResult
->>>>>>> 5ced0ba0
 from services.prediction_service import predict_survival
 
 # Configure module-level logger
@@ -31,10 +25,7 @@
     data: PassengerData,
     request: Request,
     role: AnyRole,
-<<<<<<< HEAD
     current_user: Annotated[User | None, Depends(get_current_user)],
-) -> PredictionResult:
-=======
 ) -> MultiModelPredictionResult:
     # Ensure model_ids is not empty if provided
     if data.model_ids is not None and not data.model_ids:
@@ -45,7 +36,6 @@
                 "X-Correlation-ID": getattr(request.state, "correlation_id", None)
             },
         )
->>>>>>> 5ced0ba0
     """
     Endpoint to predict the survival of a Titanic passenger.
     This now associates the prediction with the logged-in user.
@@ -53,18 +43,10 @@
     correlation_id = getattr(request.state, "correlation_id", None)
 
     try:
-<<<<<<< HEAD
-        async_session = request.state.async_session
-        async with async_session() as db_session:
-            # Pass the user object to the service layer so it can be saved.
-            result = await predict_survival(data, db_session, current_user)
-            return result
-=======
         async_session = request.state.async_session  # This is a factory
         async with async_session() as db_session:  # Create a session instance
-            results = await predict_survival(data, db_session, data.model_ids)
+            results = await predict_survival(data, db_session, data.model_ids, current_user)
             return MultiModelPredictionResult.model_validate(results)
->>>>>>> 5ced0ba0
 
     except ValueError as ve:
         logger.warning("Validation error during prediction", exc_info=ve)
