--- conflicted
+++ resolved
@@ -14,7 +14,6 @@
     """
     Endpoint to predict the survival of a Titanic passenger.
 
-<<<<<<< HEAD
     - Validates input via Pydantic model PassengerData.
     - Forwards data to the prediction service.
     - Logs each request and result for auditing.
@@ -25,11 +24,6 @@
     Raises:
         HTTPException 400: Bad request with descriptive error message.
         HTTPException 500: Internal server error.
-=======
-    TODO:
-      - Replace placeholder logic with actual integration with the ML inference service.
-      - Add logging and enhanced error handling as needed.
->>>>>>> 67625030
     """
     # Audit incoming request
     client_host = request.client.host if request.client else 'unknown'
@@ -39,7 +33,6 @@
     })
 
     try:
-<<<<<<< HEAD
         # Delegate to service layer
         result: PredictionResult = predict_survival(data)
 
@@ -54,11 +47,6 @@
         logger.warning("Validation error during prediction", exc_info=ve)
         raise HTTPException(status_code=400, detail=str(ve))
 
-=======
-        return PredictionResult(survived=False)  # TODO placeholder
-        # result = predict_survival(data)
-        # return result
->>>>>>> 67625030
     except Exception as exc:
         # Unexpected errors
         logger.error("Error during prediction", exc_info=exc)
