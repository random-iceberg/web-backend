--- conflicted
+++ resolved
@@ -25,8 +25,6 @@
     """
     MODEL_SERVICE_URL = os.getenv("MODEL_SERVICE_URL", "http://model:8000")
 
-<<<<<<< HEAD
-=======
     async with httpx.AsyncClient() as client:
         models_response = await client.get(f"{MODEL_SERVICE_URL}/models/")
         models_response.raise_for_status()
@@ -36,7 +34,6 @@
         # Do logged in users have the option to choose a model now?
         # Non-logged in users get some default model? Which one?
 
->>>>>>> 1e8a332d
     # Domain-specific validation (beyond Pydantic)
     await _validate_passenger_data(data)
 
@@ -124,12 +121,7 @@
     data: PassengerData, db_session: AsyncSession, model_id: str
 ) -> Dict:
     """
-<<<<<<< HEAD
     Calls the external model service for prediction.
-=======
-    Prepares the data received from the frontend to match how the model-backend expects it.
-    Returns whether the person survived or not, and with what probability.
->>>>>>> 1e8a332d
     """
     MODEL_SERVICE_URL = os.getenv("MODEL_SERVICE_URL", "http://model:8000")
 
@@ -142,14 +134,10 @@
             "fare": data.fare,
             "travelled_alone": data.wereAlone,
             "embarked": embarked_mapping[data.embarkationPort],
-<<<<<<< HEAD
-            "title": data.title,
-=======
             "title": data.title[0].lower() + data.title[1:] if data.title else None,
             "cabin_known": data.cabinKnown,
             "sibsp": data.sibsp,
             "parch": data.parch,
->>>>>>> 1e8a332d
         }
 
         predict_response = await client.post(
