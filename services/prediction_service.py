--- conflicted
+++ resolved
@@ -1,3 +1,5 @@
+# src/services/prediction_service.py
+
 import httpx
 from models.schemas import PassengerData, PredictionResult
 import logging
@@ -8,12 +10,8 @@
 logger = logging.getLogger(__name__)
 MODEL_SERVICE_API = ""
 
-<<<<<<< HEAD
+
 async def predict_survival(data: PassengerData, db_session: AsyncSession) -> PredictionResult:
-=======
-
-async def predict_survival(data: PassengerData) -> PredictionResult:
->>>>>>> e961f406
     """
     Main entry for predicting survival and storing the result:
       1. (Optionally) validate any domain-specific rules.
@@ -24,66 +22,20 @@
     # Domain-specific validation (beyond Pydantic)
     await _validate_passenger_data(data)
 
-<<<<<<< HEAD
-    if validation is None:
-        # Perform inference
-        score: float = _inference_model_call(data)
-        
-        # Format into PredictionResult
-        result: PredictionResult = _format_prediction_result(score)
-        
-        # Store prediction in database
-        new_prediction = Prediction(
-            input_data=data.model_dump(),
-            result=result.model_dump()
-        )
-        db_session.add(new_prediction)
-        await db_session.commit()
-        
-        return result
-    else:
-        return validation
-
-#TODO: mock response about invalid data
-def _validate_passenger_data(data: PassengerData) -> str | None:
-    try:
-        if data.passengerClass not in [1, 2, 3]:
-            raise ValueError("Invalid passenger class: must be 1, 2 or 3.")
-        
-        if data.sex.lower() not in ["male", "female"]:
-            raise ValueError("Invalid sex: must be 'male' or 'female'")
-        
-        if not isinstance(data.age, (int, float)):
-            raise ValueError("Invalid age: must be a number.")
-
-        if data.age < 0 or data.age >= 120:
-            raise ValueError("Invalid age: must be between 0 and 120.")
-
-        if not isinstance(data.sibsp, int) or data.sibsp < 0:
-            raise ValueError("Invalid sibsp: must be a non-negative integer.")
-        
-        if not isinstance(data.parch, int) or data.parch < 0:
-            raise ValueError("Invalid parch: must be a non-negative integer.")
-        
-        if data.embarkationPort.upper() not in ["C", "Q", "S"]:
-            raise ValueError("Invalid embarkation port: must be 'C', 'Q', or 'S'.")
-
-        if not isinstance(data.wereAlone, bool):
-            raise ValueError("Invalid wereAlone: must be a boolean.")
-
-        if not isinstance(data.cabinKnown, bool):
-            raise ValueError("Invalid cabinKnown: must be a boolean.")
-
-    except Exception as e:
-        return f"Error: {e}"
-    
-    return None
-=======
     # Perform inference
     score: float = _inference_model_call(data)
 
     # Format into PredictionResult
     result: PredictionResult = _format_prediction_result(score)
+
+    # Store prediction in database
+    new_prediction = Prediction(
+        input_data=data.model_dump(),
+        result=result.model_dump()
+    )
+    db_session.add(new_prediction)
+    await db_session.commit()
+
     return result
 
 
@@ -100,7 +52,6 @@
 
     if data.age < 0 or data.age >= 120:
         raise ValueError("Invalid age: must be between 0 and 120.")
->>>>>>> e961f406
 
     if not isinstance(data.sibsp, int) or data.sibsp < 0:
         raise ValueError("Invalid sibsp: must be a non-negative integer.")
