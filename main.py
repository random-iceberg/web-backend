--- conflicted
+++ resolved
@@ -22,11 +22,8 @@
     database = environ.get("DB_DATABASE")
     address = environ.get("DB_ADDRESS")
     password = environ.get("DB_PASSWORD")
-<<<<<<< HEAD
+    port = environ.get("DB_PORT")
     jwt_key = environ.get("JWT_SECRET_KEY")
-=======
-    port = environ.get("DB_PORT")
->>>>>>> 72aae56d
 
     if not user or not database or not address:
         msg = (
@@ -45,7 +42,7 @@
         msg = "No JWT_SECRET_KEY provided in environment variables."
         logger.error(msg)
         raise RuntimeError(msg)
-
+    
     if port:
         address = f"{address}:{port}"
 
