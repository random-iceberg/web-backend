from pydantic import BaseModel, Field
<<<<<<< HEAD
from typing import Literal
=======
from typing import List, Optional
from datetime import datetime

>>>>>>> 67625030

class PassengerData(BaseModel):
    """
    Data model representing input information for a Titanic passenger.
<<<<<<< HEAD
   - Define passenger fields (e.g., pclass, age, sex, etc.)"
    """
    age: float = Field(..., gt=0, description="Passenger's age")
    sibsp: int = Field(..., ge=0, description="Number of siblings/spouses aboard")
    parch: int = Field(..., ge=0, description="Number of parents/children aboard")
    passengerClass: Literal[1, 2, 3] = Field(..., description="Class of the ticket (1st, 2nd, 3rd)")
    sex: Literal["male", "female"]
    embarkationPort: Literal["C", "Q", "S"]
    wereAlone: bool
    cabinKnown: bool
=======

    TODO:
      - Define passenger fields (e.g., pclass, age, sex, etc.)
    """

    pass
>>>>>>> 67625030


class PredictionResult(BaseModel):
    """
<<<<<<< HEAD
    Data model for the result of a survival prediction
    - Define fields such as survived (bool) and probability (float).
    """
    survived: bool
    probability: float
=======
    Data model for the result of a survival prediction.

    Fields:
      - survived: bool indicating whether the passenger survived
      - probability: float probability of survival (0.0 to 1.0)
    """

    survived: bool = Field(..., description="True if the passenger survived")
    probability: float = Field(..., description="Survival probability between 0 and 1")


class ModelBase(BaseModel):
    """Base model for ML model metadata."""

    algorithm: str
    name: str
    features: List[str]


class ModelCreate(ModelBase):
    """Payload for creating a new ML model."""

    pass


class ModelResponse(ModelBase):
    """Response model for ML model data."""

    id: str
    created_at: datetime
    accuracy: Optional[float] = Field(None, description="Model accuracy, if available")


class TrainingResponse(BaseModel):
    """Response for model training requests."""

    job_id: str
    status: str
    message: str


class DeleteResponse(BaseModel):
    """Response for model deletion requests."""

    status: str
    message: str
>>>>>>> 67625030
<|MERGE_RESOLUTION|>--- conflicted
+++ resolved
@@ -1,16 +1,10 @@
 from pydantic import BaseModel, Field
-<<<<<<< HEAD
-from typing import Literal
-=======
-from typing import List, Optional
+from typing import Literal, List, Optional
 from datetime import datetime
-
->>>>>>> 67625030
 
 class PassengerData(BaseModel):
     """
     Data model representing input information for a Titanic passenger.
-<<<<<<< HEAD
    - Define passenger fields (e.g., pclass, age, sex, etc.)"
     """
     age: float = Field(..., gt=0, description="Passenger's age")
@@ -21,32 +15,13 @@
     embarkationPort: Literal["C", "Q", "S"]
     wereAlone: bool
     cabinKnown: bool
-=======
-
-    TODO:
-      - Define passenger fields (e.g., pclass, age, sex, etc.)
-    """
-
-    pass
->>>>>>> 67625030
 
 
 class PredictionResult(BaseModel):
     """
-<<<<<<< HEAD
     Data model for the result of a survival prediction
     - Define fields such as survived (bool) and probability (float).
     """
-    survived: bool
-    probability: float
-=======
-    Data model for the result of a survival prediction.
-
-    Fields:
-      - survived: bool indicating whether the passenger survived
-      - probability: float probability of survival (0.0 to 1.0)
-    """
-
     survived: bool = Field(..., description="True if the passenger survived")
     probability: float = Field(..., description="Survival probability between 0 and 1")
 
@@ -85,5 +60,4 @@
     """Response for model deletion requests."""
 
     status: str
-    message: str
->>>>>>> 67625030
+    message: str