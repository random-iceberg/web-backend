--- conflicted
+++ resolved
@@ -1,11 +1,8 @@
 import uuid
 from unittest.mock import AsyncMock, patch
 
-<<<<<<< HEAD
+import httpx
 from fastapi import status
-=======
-import httpx
->>>>>>> 5ced0ba0
 from fastapi.testclient import TestClient
 
 
@@ -134,9 +131,6 @@
 async def test_delete_nonexistent_model(admin_client: TestClient):
     """Test DELETE /models/{id} with non-existent ID and admin role"""
     fake_id = str(uuid.uuid4())
-<<<<<<< HEAD
-    response = admin_client.delete(f"/models/{fake_id}")
-=======
 
     # Mock the model service GET request to return 404
     async def mock_get_404(*args, **kwargs):
@@ -153,6 +147,5 @@
         return Response()
 
     with patch("httpx.AsyncClient.get", new=AsyncMock(side_effect=mock_get_404)):
-        response = client.delete(f"/models/{fake_id}", headers=headers)
->>>>>>> 5ced0ba0
+        response = admin_client.delete(f"/models/{fake_id}")
     assert response.status_code == 404