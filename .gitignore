--- conflicted
+++ resolved
@@ -1,12 +1,8 @@
 output.json
 .venv/
 __pycache__/
-<<<<<<< HEAD
-.env
-=======
 .ruff_cache/
 *.egg-info/
 uv.lock
-
 tmp/
->>>>>>> 72aae56d
+.env